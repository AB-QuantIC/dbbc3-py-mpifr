--- conflicted
+++ resolved
@@ -638,11 +638,7 @@
         return(response)
 
     def core3h_vsi_bitmask(self, board, vsi=None, mask=None, reset=False):
-<<<<<<< HEAD
-	'''
-=======
-        '''
->>>>>>> 96e2e2ba
+        '''
         TODO: parse output from command
         '''
         
